"""
Copyright 2016 The OpenConfig Authors.

Licensed under the Apache License, Version 2.0 (the "License");
you may not use this file except in compliance with the License.
You may obtain a copy of the License at

   http://www.apache.org/licenses/LICENSE-2.0

Unless required by applicable law or agreed to in writing, software
distributed under the License is distributed on an "AS IS" BASIS,
WITHOUT WARRANTIES OR CONDITIONS OF ANY KIND, either express or implied.
See the License for the specific language governing permissions and
limitations under the License.


Utilities for manipulating YANG paths

"""

import re

def split_paths(path):
<<<<<<< HEAD
  """Return a list of path elements.
=======
  """ return a list of path elements """
>>>>>>> bba45cc4

  Args:
    path: A YANG path string specified as /a/b
  """
  components = path.split("/")
  return [c for c in components if c]

def strip_namespace(path):
<<<<<<< HEAD
  """Removes namespace prefixes from elements of the supplied path.
  
  Args:
    path: A YANG path string
  """
  re_ns = re.compile (r"^.+:")
  path_components = [re_ns.sub("",comp) for comp in path.split("/")]
  pathstr = "/".join(path_components)
  return pathstr
=======
  """Removes namespace prefixes from elements of the supplied path"""
  re_ns = re.compile (r'^.+:')
  #pathstr = re_ns.sub('/', pathstr, 0)
  path_components = [re_ns.sub('',comp) for comp in path.split('/')]
  pathstr = '/'.join(path_components)
  return pathstr

def remove_last(path):
  """Removes the last path element and returns both parts.  Note the
  last '/' is not returned in either part"""
  components = path.split('/')
  last = components.pop()
  prefix = '/'.join(components)
  return (prefix, last)
>>>>>>> bba45cc4
<|MERGE_RESOLUTION|>--- conflicted
+++ resolved
@@ -1,5 +1,4 @@
-"""
-Copyright 2016 The OpenConfig Authors.
+"""Copyright 2016 The OpenConfig Authors.
 
 Licensed under the Apache License, Version 2.0 (the "License");
 you may not use this file except in compliance with the License.
@@ -20,43 +19,49 @@
 
 import re
 
+
 def split_paths(path):
-<<<<<<< HEAD
   """Return a list of path elements.
-=======
-  """ return a list of path elements """
->>>>>>> bba45cc4
 
   Args:
     path: A YANG path string specified as /a/b
+
+  Returns:
+    A list of path components
   """
   components = path.split("/")
   return [c for c in components if c]
 
+
 def strip_namespace(path):
-<<<<<<< HEAD
   """Removes namespace prefixes from elements of the supplied path.
-  
+
   Args:
     path: A YANG path string
+
+  Returns:
+    A YANG path string with the namespaces removed.
   """
-  re_ns = re.compile (r"^.+:")
-  path_components = [re_ns.sub("",comp) for comp in path.split("/")]
+  re_ns = re.compile(r"^.+:")
+  path_components = [re_ns.sub("", comp) for comp in path.split("/")]
   pathstr = "/".join(path_components)
   return pathstr
-=======
-  """Removes namespace prefixes from elements of the supplied path"""
-  re_ns = re.compile (r'^.+:')
-  #pathstr = re_ns.sub('/', pathstr, 0)
-  path_components = [re_ns.sub('',comp) for comp in path.split('/')]
-  pathstr = '/'.join(path_components)
-  return pathstr
+
 
 def remove_last(path):
-  """Removes the last path element and returns both parts.  Note the
-  last '/' is not returned in either part"""
-  components = path.split('/')
+  """Removes the last path element and returns both parts.
+
+  Note the last '/' is not returned in either part.
+
+  Args:
+      path: A path string represented as a / separated string
+
+  Returns:
+    A tuple of:
+      0: the path with the last element removed (string)
+      1: the name of the last element (string)
+  """
+  components = path.split("/")
   last = components.pop()
-  prefix = '/'.join(components)
-  return (prefix, last)
->>>>>>> bba45cc4
+  prefix = "/".join(components)
+  return (prefix, last)